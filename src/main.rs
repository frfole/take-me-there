--- conflicted
+++ resolved
@@ -5,14 +5,9 @@
 use std::collections::{BTreeMap, HashMap};
 use std::fs::File;
 use std::io::Write;
-<<<<<<< HEAD
 use std::path::PathBuf;
 use std::time::SystemTime;
 use clap::Parser;
-=======
-use std::path::Path;
-use std::time::SystemTime;
->>>>>>> 6faab0cd
 use flate2::Compression;
 use flate2::read::ZlibDecoder;
 use flate2::write::ZlibEncoder;
@@ -20,7 +15,6 @@
 
 mod parser;
 mod structure;
-<<<<<<< HEAD
 
 #[derive(clap::Parser, Debug)]
 #[command(
@@ -54,31 +48,15 @@
     let connections: MultiConnection;
     
     let data_cache = path.join("cache.bin");
-=======
-
-fn main() -> Result<(), Box<dyn std::error::Error>> {
-    let base_folder = Path::new("sample-all");
-
-    let start = SystemTime::now();
-    let connections: MultiConnection;
->>>>>>> 6faab0cd
 
     if (!invalidate_cache) && data_cache.is_file() {
         println!("Loading from cache");
-<<<<<<< HEAD
         let file = ZlibDecoder::new(File::open(data_cache)?);
-=======
-        let file = ZlibDecoder::new(File::open(base_folder.join("cache.bin"))?);
->>>>>>> 6faab0cd
         connections = bincode::deserialize_from(file)?;
     } else {
         let mut counter = 0;
         let mut sub_conns = Vec::new();
-<<<<<<< HEAD
         for entry in path.read_dir()? {
-=======
-        for entry in base_folder.read_dir()? {
->>>>>>> 6faab0cd
             if let Ok(entry) = entry {
                 if entry.path().is_file() && entry.path().extension() == Some("xml".as_ref()) {
                     if counter % 100 == 0 {
@@ -92,15 +70,9 @@
         }
         connections = MultiConnection::from(sub_conns);
         println!("Caching...");
-<<<<<<< HEAD
         if let Err(e) = save_netex_cache(&data_cache, &connections) {
             println!("Failed to save cache:\n {}", e);
         }
-=======
-        let mut file = ZlibEncoder::new(File::create(base_folder.join("cache.bin"))?, Compression::default());
-        bincode::serialize_into(&mut file, &connections)?;
-        file.flush()?;
->>>>>>> 6faab0cd
     }
 
     Ok(connections)
@@ -112,7 +84,6 @@
     let start = SystemTime::now();
 
     let connections = load_netex(&args.data_path, args.invalidate_cache)?;
-
 
     println!("Creating graph...");
     let mut graph = petgraph::graphmap::DiGraphMap::new();
