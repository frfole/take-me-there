use crate::parser::parse_netex;
use chrono::{NaiveDate, NaiveDateTime, NaiveTime};
use petgraph::algo::{astar, dijkstra};
use petgraph::visit::EdgeRef;
use std::collections::{BTreeMap, HashMap};
use std::fs::File;
use std::io::{Read, Write};
use std::path::PathBuf;
use std::time::SystemTime;
use clap::Parser;

mod parser;


#[derive(clap::Parser, Debug)]
#[command(
    version = "0.1",
    about = "A program which calculates the shortest time to get from a \
    specified station to all other stations via public transport.",
    long_about = None
)]
struct Args {
    /// Path to timetables
    #[arg(index = 1)]
    data_path: PathBuf,

    /// Parse time tables even if a parsing cache exists
    #[arg(long, short)]
    invalidate_cache: bool,
}

fn main() -> Result<(), Box<dyn std::error::Error>> {
    let args = Args::parse();

    let mut graph = petgraph::graphmap::DiGraphMap::new();
    let mut vert2idx = HashMap::new();
    let mut idx2vert = HashMap::new();
    let mut same_vert: HashMap<String, BTreeMap<NaiveTime, usize>> = HashMap::new();
    let mut vert_counter = 0;


    let mut counter = 0;
    let start = SystemTime::now();

    let mut connections = Vec::new();

<<<<<<< HEAD
    let data_cache = args.data_path.join("cache.bin");

    if (!args.invalidate_cache) && data_cache.is_file() {
        println!("Loading from cache");
        let file = File::open(data_cache)?;
        connections = bincode::deserialize_from(file)?;
    } else {
        for entry in args.data_path.read_dir()? {
=======
    let base_folder = Path::new("sample-all");

    if base_folder.join("cache.bin").is_file() && true {
        println!("Loading from cache");
        let file = File::open(base_folder.join("cache.bin"))?;
        connections = bincode::deserialize_from(file)?;
    } else {
        for entry in base_folder.read_dir()? {
>>>>>>> ac80e132
            if let Ok(entry) = entry {
                if entry.path().is_file() && entry.path().extension() == Some("xml".as_ref()) {
                    if counter % 100 == 0 {
                        println!("parsing {} {}", counter, entry.path().display());
                    }
                    counter += 1;
                    let connection = parse_netex(entry.path())?;
                    connections.push(connection);
                }
            }
        }
        println!("Caching...");
<<<<<<< HEAD
        let mut file = File::create(data_cache)?;
=======
        let mut file = File::create(base_folder.join("cache.bin"))?;
>>>>>>> ac80e132
        bincode::serialize_into(&file, &connections)?;
        file.flush()?;
    }

    println!("Creating graph...");

    for connection in connections {
        for stop_name in &connection.stops {
            if !same_vert.contains_key(stop_name) {
                same_vert.insert(stop_name.clone(), BTreeMap::<NaiveTime, usize>::new());
            }
        }
        for journey in &connection.journeys {
            if journey.is_valid(&connection, NaiveDateTime::from(NaiveDate::from_ymd_opt(2024, 11, 4).unwrap())) {
                for i in 0..journey.passings.len() - 1 {
                    let start_st = &journey.passings[i];
                    let end_st = &journey.passings[i+1];
                    // don't go back in time
                    if end_st.arrival <= start_st.departure {
                        continue;
                    }
                    let start_name = connection.stops[start_st.stop_point].clone() + ";" + &start_st.departure.unwrap().to_string().clone();
                    let end_name = connection.stops[end_st.stop_point].clone() + ";" + &end_st.arrival.unwrap().to_string().clone();
                    if !vert2idx.contains_key(&start_name) {
                        vert2idx.insert(start_name.clone(), vert_counter);
                        idx2vert.insert(vert_counter, start_name.clone());
                        same_vert.get_mut(&connection.stops[start_st.stop_point].clone()).unwrap().insert(start_st.departure.unwrap(), vert_counter);
                        vert_counter += 1;
                    }
                    if !vert2idx.contains_key(&end_name) {
                        vert2idx.insert(end_name.clone(), vert_counter);
                        idx2vert.insert(vert_counter, end_name.clone());
                        same_vert.get_mut(&connection.stops[end_st.stop_point].clone()).unwrap().insert(end_st.arrival.unwrap(), vert_counter);
                        vert_counter += 1;
                    }
                    graph.add_edge(
                        vert2idx[&start_name],
                        vert2idx[&end_name],
                        (end_st.arrival.unwrap() - start_st.departure.unwrap()).num_seconds()
                    );
                }
            }
        }
    }

    println!("{} {}", vert_counter, same_vert.keys().len());
    println!("{:?}", start.elapsed().expect("Failed to get elapsed time"));
    for (_, verts) in &same_vert {
        if verts.len() < 2 {
            continue;
        }
        let mut iter = verts.iter();
        let (mut start_t, mut start_vert) = iter.next().unwrap();
        for (end_t, end_vert) in iter {
            graph.add_edge(*start_vert, *end_vert, (end_t.clone() - start_t.clone()).num_seconds());
            start_vert = end_vert;
            start_t = end_t;
        }
    }
    let end_vert: Vec<usize> = same_vert["Liberec/RailStation"].iter().map(|(k, v)| *v).collect();

    for (_, start_vert) in &same_vert["Opočno,,nám./Other"] {
        println!("start {}", idx2vert[&start_vert]);
        let score = astar(&graph, *start_vert, |f| end_vert.contains(&f), |e| *e.weight(), |_| 0);
        if let Some((cost, path)) = score {
            println!("cost: {}", cost);
            for vert in path {
                print!("{} ", idx2vert[&vert]);
            }
            println!();
            println!();
        }
    }
    // let scores = dijkstra(&graph, *start_vert, None, |e| *e.weight());
    // for (vert, score) in scores {
    //     let dt = NaiveTime::from_num_seconds_from_midnight_opt(score as u32, 0);
    //     if let Some(dt) = dt {
    //         println!("{} -> {} {}", score, idx2vert[&vert], dt);
    //     } else {
    //         println!("{} -> {}", score, idx2vert[&vert]);
    //     }
    // }
    Ok(())
}<|MERGE_RESOLUTION|>--- conflicted
+++ resolved
@@ -44,7 +44,6 @@
 
     let mut connections = Vec::new();
 
-<<<<<<< HEAD
     let data_cache = args.data_path.join("cache.bin");
 
     if (!args.invalidate_cache) && data_cache.is_file() {
@@ -53,16 +52,6 @@
         connections = bincode::deserialize_from(file)?;
     } else {
         for entry in args.data_path.read_dir()? {
-=======
-    let base_folder = Path::new("sample-all");
-
-    if base_folder.join("cache.bin").is_file() && true {
-        println!("Loading from cache");
-        let file = File::open(base_folder.join("cache.bin"))?;
-        connections = bincode::deserialize_from(file)?;
-    } else {
-        for entry in base_folder.read_dir()? {
->>>>>>> ac80e132
             if let Ok(entry) = entry {
                 if entry.path().is_file() && entry.path().extension() == Some("xml".as_ref()) {
                     if counter % 100 == 0 {
@@ -75,11 +64,7 @@
             }
         }
         println!("Caching...");
-<<<<<<< HEAD
         let mut file = File::create(data_cache)?;
-=======
-        let mut file = File::create(base_folder.join("cache.bin"))?;
->>>>>>> ac80e132
         bincode::serialize_into(&file, &connections)?;
         file.flush()?;
     }
